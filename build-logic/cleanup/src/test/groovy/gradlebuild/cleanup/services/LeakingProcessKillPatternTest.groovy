/*
 * Copyright 2020 the original author or authors.
 *
 * Licensed under the Apache License, Version 2.0 (the "License");
 * you may not use this file except in compliance with the License.
 * You may obtain a copy of the License at
 *
 *      http://www.apache.org/licenses/LICENSE-2.0
 *
 * Unless required by applicable law or agreed to in writing, software
 * distributed under the License is distributed on an "AS IS" BASIS,
 * WITHOUT WARRANTIES OR CONDITIONS OF ANY KIND, either express or implied.
 * See the License for the specific language governing permissions and
 * limitations under the License.
 */

package gradlebuild.cleanup.services

import spock.lang.Specification

class LeakingProcessKillPatternTest extends Specification {

    def "matches worker process started in test on Windows"() {
        def line = '"C:\\Program Files\\Java\\jdk1.7/bin/java.exe"    -Dorg.gradle.daemon.idletimeout=120000 -Dorg.gradle.daemon.registry.base=C:\\some\\agent\\workspace\\build\\daemon -Dorg.gradle.native.dir=C:\\some\\agent\\workspace\\intTestHomeDir\\worker-1\\native -Dorg.gradle.deprecation.trace=true -Djava.io.tmpdir=C:\\some\\agent\\workspace\\subprojects\\osgi\\build\\tmp -Dfile.encoding=windows-1252 -Dorg.gradle.classloaderscope.strict=true -ea -ea "-Dorg.gradle.appname=gradle" -classpath "C:\\some\\agent\\workspace\\subprojects\\osgi\\build\\integ test\\bin\\..\\lib\\gradle-launcher-4.5.jar" org.gradle.launcher.GradleMain --init-script "C:\\some\\agent\\workspace\\subprojects\\osgi\\build\\tmp\\teŝt files\\OsgiPluginIntegrationSpec\\can_merge_manifests...archives_\\uz4kt\\reproducible-archives-init.gradle" --no-daemon --stacktrace --gradle-user-home C:\\some\\agent\\workspace\\intTestHomeDir\\worker-1 jar'
        def projectDir = 'C:\\some\\agent\\workspace'

        expect:
        (line =~ KillLeakingJavaProcesses.generateLeakingProcessKillPattern(projectDir)).find()
    }

    def "matches daemon process started by performance test on Windows"() {
        def line = 'java.exe  "C:\\Program Files\\Java\\jdk1.8\\bin\\java.exe" -Xms1536m -Xmx1536m -Dfile.encoding=windows-1252 -Duser.country=US -Duser.language=en -Duser.variant -cp P:\\subprojects\\performance\\build\\tmp\\performance-test-files\\FileSystemW.Test\\assemble_fo.hing\\fh0xl\\6.7-202010012357270000\\gradle-home\\lib\\gradle-launcher-6.7.jar org.gradle.launcher.daemon.bootstrap.GradleDaemon 6.7-20201001235727+0000'
        def projectDir = 'C:\\some\\agent\\workspace'

        expect:
        (line =~ KillLeakingJavaProcesses.generateLeakingProcessKillPattern(projectDir)).find()
    }

    def "matches daemon process with distribution full on Windows"() {
        def line = '8916 "C:\\Program Files\\Java\\open-jdk-20\\bin\\java.exe" -XX:MaxMetaspaceSize=512m -XX:+HeapDumpOnOutOfMemoryError -XX:HeapDumpPath=C:\\tcagent1\\work\\f63322e10dd6b396\\intTestHomeDir\\distributions-full --add-opens=java.base/java.util=ALL-UNNAMED --add-opens=java.base/java.lang=ALL-UNNAMED --add-opens=java.base/java.lang.invoke=ALL-UNNAMED --add-opens=java.prefs/java.util.prefs=ALL-UNNAMED --add-opens=java.base/java.nio.charset=ALL-UNNAMED --add-opens=java.base/java.net=ALL-UNNAMED --add-opens=java.base/java.util.concurrent.atomic=ALL-UNNAMED -Xms256m -Xmx1024m -Dfile.encoding=UTF-8 -Djava.io.tmpdir=C:\\tcagent1\\work\\f63322e10dd6b396\\subprojects\\launcher\\build\\tmp -Duser.country=US -Duser.language=en -Duser.variant -ea -cp "C:\\tcagent1\\work\\f63322e10dd6b396\\subprojects\\distributions-full\\build\\bin distribution\\lib\\gradle-launcher-8.5.jar" "-javaagent:C:\\tcagent1\\work\\f63322e10dd6b396\\subprojects\\distributions-full\\build\\bin distribution\\lib\\agents\\gradle-instrumentation-agent-8.5.jar" org.gradle.launcher.daemon.bootstrap.GradleDaemon 8.5-20230921032409+0000'
        def projectDir = 'C:\\tcagent1\\work\\f63322e10dd6b396\\'

        expect:
        (line =~ KillLeakingJavaProcesses.generateLeakingProcessKillPattern(projectDir)).find()
    }

<<<<<<< HEAD
=======
    def "matches daemon process in intTestHomeDir"() {
        def line = '12460     "C:\\Program Files\\Java\\open-jdk-8\\bin\\java.exe" -XX:+HeapDumpOnOutOfMemoryError -Xmx1024m -Dfile.encoding=UTF-8 -Duser.country=US -Duser.language=en -Duser.variant -cp C:\\tcagent1\\work\\f63322e10dd6b396\\intTestHomeDir\\previousVersion\\4.7\\gradle-4.7\\lib\\gradle-launcher-4.7.jar org.gradle.launcher.daemon.bootstrap.GradleDaemon 4.7'
        def projectDir = 'C:\\tcagent1\\work\\f63322e10dd6b396\\'

        expect:
        (line =~ KillLeakingJavaProcesses.generateLeakingProcessKillPattern(projectDir)).find()
    }

    def "matches worker daemon process in intTestHomeDir"() {
        def line = '8252        "C:\\Program Files\\Java\\open-jdk-8\\bin\\java.exe" -Djava.security.manager=worker.org.gradle.process.internal.worker.child.BootstrapSecurityManager -Dfile.encoding=UTF-8 -Duser.country=US -Duser.language=en -Duser.variant -cp C:\\tcagent1\\work\\f63322e10dd6b396\\intTestHomeDir\\distributions-full\\caches\\4.7\\workerMain\\gradle-worker.jar worker.org.gradle.process.internal.worker.GradleWorkerMain "Gradle Worker Daemon 12"'
        def projectDir = 'C:\\tcagent1\\work\\f63322e10dd6b396\\'

        expect:
        (line =~ KillLeakingJavaProcesses.generateLeakingProcessKillPattern(projectDir)).find()
    }

>>>>>>> c22e832d
    def "does not match worker process started by main build VM on Windows"() {
        def line = '"C:\\Program Files\\Java\\jdk1.7\\bin\\java.exe" -Djava.security.manager=worker.org.gradle.process.internal.worker.child.BootstrapSecurityManager -Dfile.encoding=UTF-8 -Duser.country=US -Duser.language=en -Duser.variant -cp C:\\some\\agent\\.gradle\\caches\\4.4-rc-1\\workerMain\\gradle-worker.jar worker.org.gradle.process.internal.worker.GradleWorkerMain "\'Gradle Worker Daemon 318\'"'
        def projectDir = 'C:\\some\\agent\\workspace'

        expect:
        !(line =~ KillLeakingJavaProcesses.generateLeakingProcessKillPattern(projectDir)).find()
    }

    def "matches kotlin compiler on linux"() {
        def line = '11522 /home/paul/.sdkman/candidates/java/10.0.2-oracle/bin/java -cp /home/paul/.gradle/caches/modules-2/files-2.1/org.jetbrains.kotlin/kotlin-compiler-embeddable/1.3.11/a8db6c14f8b8ed74aa11b8379f961587b639c571/kotlin-compiler-embeddable-1.3.11.jar:/home/paul/.gradle/caches/modules-2/files-2.1/org.jetbrains.kotlin/kotlin-reflect/1.3.11/aae7b33412715e9ed441934c4ffaad1bb80e9d36/kotlin-reflect-1.3.11.jar:/home/paul/.gradle/caches/modules-2/files-2.1/org.jetbrains.kotlin/kotlin-stdlib/1.3.11/4cbc5922a54376018307a731162ccaf3ef851a39/kotlin-stdlib-1.3.11.jar:/home/paul/.gradle/caches/modules-2/files-2.1/org.jetbrains.kotlin/kotlin-script-runtime/1.3.11/1ef3a816aeacb9cd051b3ed37e2abf88910f1503/kotlin-script-runtime-1.3.11.jar:/home/paul/.gradle/caches/modules-2/files-2.1/org.jetbrains.kotlin/kotlin-stdlib-common/1.3.11/d8b8e746e279f1c4f5e08bc14a96b82e6bb1de02/kotlin-stdlib-common-1.3.11.jar:/home/paul/.gradle/caches/modules-2/files-2.1/org.jetbrains/annotations/13.0/919f0dfe192fb4e063e7dacadee7f8bb9a2672a9/annotations-13.0.jar -Djava.awt.headless=true -Djava.rmi.server.hostname=127.0.0.1 -Xmx320m -Dkotlin.environment.keepalive org.jetbrains.kotlin.daemon.KotlinCompileDaemon --daemon-runFilesPath /home/paul/.kotlin/daemon --daemon-autoshutdownIdleSeconds=7200 --daemon-compilerClasspath /home/paul/.gradle/caches/modules-2/files-2.1/org.jetbrains.kotlin/kotlin-compiler-embeddable/1.3.11/a8db6c14f8b8ed74aa11b8379f961587b639c571/kotlin-compiler-embeddable-1.3.11.jar:/home/paul/.gradle/caches/modules-2/files-2.1/org.jetbrains.kotlin/kotlin-reflect/1.3.11/aae7b33412715e9ed441934c4ffaad1bb80e9d36/kotlin-reflect-1.3.11.jar:/home/paul/.gradle/caches/modules-2/files-2.1/org.jetbrains.kotlin/kotlin-stdlib/1.3.11/4cbc5922a54376018307a731162ccaf3ef851a39/kotlin-stdlib-1.3.11.jar:/home/paul/.gradle/caches/modules-2/files-2.1/org.jetbrains.kotlin/kotlin-script-runtime/1.3.11/1ef3a816aeacb9cd051b3ed37e2abf88910f1503/kotlin-script-runtime-1.3.11.jar:/home/paul/.gradle/caches/modules-2/files-2.1/org.jetbrains.kotlin/kotlin-stdlib-common/1.3.11/d8b8e746e279f1c4f5e08bc14a96b82e6bb1de02/kotlin-stdlib-common-1.3.11.jar:/home/paul/.gradle/caches/modules-2/files-2.1/org.jetbrains/annotations/13.0/919f0dfe192fb4e063e7dacadee7f8bb9a2672a9/annotations-13.0.jar'

        def projectDir = "/home/paul/src/kotlin-dsl"

        expect:
        (line =~ KillLeakingJavaProcesses.generateLeakingProcessKillPattern(projectDir)).find()
    }

    def "matches GradleDaemon on linux"() {
        def line = 'tcagent1 3976365  8.4 12.7 17555200 8376108 ?    Ssl  02:50  14:27 /opt/files/jdk-linux/OpenJDK17U-jdk_x64_linux_hotspot_17.0.6_10.tar.gz/bin/java -XX:MaxMetaspaceSize=2G -XX:+UseParallelGC -XX:+HeapDumpOnOutOfMemoryError --add-opens=java.base/java.util=ALL-UNNAMED --add-opens=java.base/java.lang=ALL-UNNAMED --add-opens=java.base/java.lang.invoke=ALL-UNNAMED --add-opens=java.prefs/java.util.prefs=ALL-UNNAMED --add-opens=java.base/java.nio.charset=ALL-UNNAMED --add-opens=java.base/java.net=ALL-UNNAMED --add-opens=java.base/java.util.concurrent.atomic=ALL-UNNAMED -Xms1536m -Xmx6g -Dfile.encoding=UTF-8 -Djava.io.tmpdir=/home/tcagent1/agent/temp/buildTmp -Duser.country=US -Duser.language=en -Duser.variant -cp /home/tcagent1/.gradle/wrapper/dists/gradle-8.4-20230818222751+0000-bin/89h6cjxiw2m9bic290x647cni/gradle-8.4-20230818222751+0000/lib/gradle-launcher-8.4.jar -javaagent:/home/tcagent1/.gradle/wrapper/dists/gradle-8.4-20230818222751+0000-bin/89h6cjxiw2m9bic290x647cni/gradle-8.4-20230818222751+0000/lib/agents/gradle-instrumentation-agent-8.4.jar org.gradle.launcher.daemon.bootstrap.GradleDaemon 8.4-20230818222751+0000'

        expect:
        (line =~ KillLeakingJavaProcesses.generateAllGradleProcessPattern()).find()
    }

    def "not matches TC agent JVM"() {
        def line = 'tcagent1  213966  0.0  0.1 3160628 102456 ?      Sl   Sep17   0:37 /opt/jdk/open-jdk-11/bin/java -ea -Xms16m -Xmx64m -cp ../launcher/lib/launcher.jar jetbrains.buildServer.agent.Launcher -ea -XX:+DisableAttachMechanism --add-opens=java.base/java.lang=ALL-UNNAMED -XX:+IgnoreUnrecognizedVMOptions -Xmx384m -Dteamcity_logs=../logs/ -Dlog4j2.configurationFile=file:../conf/teamcity-agent-log4j2.xml jetbrains.buildServer.agent.AgentMain -file ../conf/buildAgent.properties'

        expect:
        !(line =~ KillLeakingJavaProcesses.generateAllGradleProcessPattern()).find()
    }
}<|MERGE_RESOLUTION|>--- conflicted
+++ resolved
@@ -44,8 +44,6 @@
         (line =~ KillLeakingJavaProcesses.generateLeakingProcessKillPattern(projectDir)).find()
     }
 
-<<<<<<< HEAD
-=======
     def "matches daemon process in intTestHomeDir"() {
         def line = '12460     "C:\\Program Files\\Java\\open-jdk-8\\bin\\java.exe" -XX:+HeapDumpOnOutOfMemoryError -Xmx1024m -Dfile.encoding=UTF-8 -Duser.country=US -Duser.language=en -Duser.variant -cp C:\\tcagent1\\work\\f63322e10dd6b396\\intTestHomeDir\\previousVersion\\4.7\\gradle-4.7\\lib\\gradle-launcher-4.7.jar org.gradle.launcher.daemon.bootstrap.GradleDaemon 4.7'
         def projectDir = 'C:\\tcagent1\\work\\f63322e10dd6b396\\'
@@ -62,7 +60,6 @@
         (line =~ KillLeakingJavaProcesses.generateLeakingProcessKillPattern(projectDir)).find()
     }
 
->>>>>>> c22e832d
     def "does not match worker process started by main build VM on Windows"() {
         def line = '"C:\\Program Files\\Java\\jdk1.7\\bin\\java.exe" -Djava.security.manager=worker.org.gradle.process.internal.worker.child.BootstrapSecurityManager -Dfile.encoding=UTF-8 -Duser.country=US -Duser.language=en -Duser.variant -cp C:\\some\\agent\\.gradle\\caches\\4.4-rc-1\\workerMain\\gradle-worker.jar worker.org.gradle.process.internal.worker.GradleWorkerMain "\'Gradle Worker Daemon 318\'"'
         def projectDir = 'C:\\some\\agent\\workspace'
