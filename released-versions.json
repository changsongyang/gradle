--- conflicted
+++ resolved
@@ -9,13 +9,10 @@
   },
   "finalReleases": [
     {
-<<<<<<< HEAD
       "version": "7.0.2",
       "buildTime": "20210514120231+0000"
     },
     {
-=======
->>>>>>> 1ef1b260
       "version": "7.0.1",
       "buildTime": "20210510160858+0000"
     },
