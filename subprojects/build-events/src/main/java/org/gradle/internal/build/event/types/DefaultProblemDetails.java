/*
 * Copyright 2023 the original author or authors.
 *
 * Licensed under the Apache License, Version 2.0 (the "License");
 * you may not use this file except in compliance with the License.
 * You may obtain a copy of the License at
 *
 *      http://www.apache.org/licenses/LICENSE-2.0
 *
 * Unless required by applicable law or agreed to in writing, software
 * distributed under the License is distributed on an "AS IS" BASIS,
 * WITHOUT WARRANTIES OR CONDITIONS OF ANY KIND, either express or implied.
 * See the License for the specific language governing permissions and
 * limitations under the License.
 */

package org.gradle.internal.build.event.types;

import org.gradle.api.NonNullApi;
import org.gradle.tooling.internal.protocol.problem.InternalAdditionalData;
import org.gradle.tooling.internal.protocol.problem.InternalBasicProblemDetails;
import org.gradle.tooling.internal.protocol.problem.InternalDetails;
<<<<<<< HEAD
import org.gradle.tooling.internal.protocol.problem.InternalLabel;
import org.gradle.tooling.internal.protocol.problem.InternalProblemCategory;
import org.gradle.tooling.internal.protocol.problem.InternalSeverity;
=======
import org.gradle.tooling.internal.protocol.problem.InternalDocumentationLink;
import org.gradle.tooling.internal.protocol.problem.InternalLabel;
import org.gradle.tooling.internal.protocol.problem.InternalLocation;
import org.gradle.tooling.internal.protocol.problem.InternalProblemCategory;
import org.gradle.tooling.internal.protocol.problem.InternalSeverity;
import org.gradle.tooling.internal.protocol.problem.InternalSolution;
>>>>>>> f346825f

import javax.annotation.Nullable;
import java.io.Serializable;
import java.util.List;

@NonNullApi
public class DefaultProblemDetails implements InternalBasicProblemDetails, Serializable {
    private final String json;
<<<<<<< HEAD
    private Throwable exception;
    private final InternalProblemCategory category;
    private final InternalLabel label;
    private final InternalDetails details;

    private final InternalSeverity severity;
    private final InternalAdditionalData additionalData;

=======
    private final InternalProblemCategory category;
    private final InternalLabel label;
    private final InternalDetails details;
    private final InternalSeverity severity;
    private final List<InternalLocation> locations;
    private final InternalDocumentationLink documentationLink;
    private final List<InternalSolution> solutions;
    private final InternalAdditionalData additionalData;

>>>>>>> f346825f
    public DefaultProblemDetails(
        String json,
        InternalProblemCategory category,
        InternalLabel label,
        @Nullable InternalDetails details,
        InternalSeverity severity,
<<<<<<< HEAD
        InternalAdditionalData additionalData,
        Throwable exception
=======
        List<InternalLocation> locations,
        @Nullable InternalDocumentationLink documentationLink,
        List<InternalSolution> solutions,
        InternalAdditionalData additionalData
>>>>>>> f346825f
    ) {
        this.json = json;
        this.category = category;
        this.label = label;
        this.details = details;
        this.severity = severity;
<<<<<<< HEAD
        this.additionalData = additionalData;
        this.exception = exception;
=======
        this.locations = locations;
        this.documentationLink = documentationLink;
        this.solutions = solutions;
        this.additionalData = additionalData;
>>>>>>> f346825f
    }
    @Override
    public String getJson() {
        return json;
    }
    @Override
    public InternalProblemCategory getCategory() {
        return category;
    }

    @Override
    public InternalLabel getLabel() {
        return label;
    }

    @Override
    public InternalDetails getDetails() {
        return details;
    }

    @Override
    public InternalSeverity getSeverity() {
        return severity;
    }

    @Override
<<<<<<< HEAD
    public InternalAdditionalData getAdditionalData() {
        return additionalData;
    }

    @Override
    public Throwable getException() {
        return exception;
=======
    public List<InternalLocation> getLocations() {
        return locations;
    }

    @Nullable
    @Override
    public InternalDocumentationLink getDocumentationLink() {
        return documentationLink;
    }

    @Override
    public List<InternalSolution> getSolutions() {
        return solutions;
    }

    @Override
    public InternalAdditionalData getAdditionalData() {
        return additionalData;
>>>>>>> f346825f
    }
}<|MERGE_RESOLUTION|>--- conflicted
+++ resolved
@@ -20,18 +20,12 @@
 import org.gradle.tooling.internal.protocol.problem.InternalAdditionalData;
 import org.gradle.tooling.internal.protocol.problem.InternalBasicProblemDetails;
 import org.gradle.tooling.internal.protocol.problem.InternalDetails;
-<<<<<<< HEAD
-import org.gradle.tooling.internal.protocol.problem.InternalLabel;
-import org.gradle.tooling.internal.protocol.problem.InternalProblemCategory;
-import org.gradle.tooling.internal.protocol.problem.InternalSeverity;
-=======
 import org.gradle.tooling.internal.protocol.problem.InternalDocumentationLink;
 import org.gradle.tooling.internal.protocol.problem.InternalLabel;
 import org.gradle.tooling.internal.protocol.problem.InternalLocation;
 import org.gradle.tooling.internal.protocol.problem.InternalProblemCategory;
 import org.gradle.tooling.internal.protocol.problem.InternalSeverity;
 import org.gradle.tooling.internal.protocol.problem.InternalSolution;
->>>>>>> f346825f
 
 import javax.annotation.Nullable;
 import java.io.Serializable;
@@ -40,16 +34,6 @@
 @NonNullApi
 public class DefaultProblemDetails implements InternalBasicProblemDetails, Serializable {
     private final String json;
-<<<<<<< HEAD
-    private Throwable exception;
-    private final InternalProblemCategory category;
-    private final InternalLabel label;
-    private final InternalDetails details;
-
-    private final InternalSeverity severity;
-    private final InternalAdditionalData additionalData;
-
-=======
     private final InternalProblemCategory category;
     private final InternalLabel label;
     private final InternalDetails details;
@@ -59,37 +43,26 @@
     private final List<InternalSolution> solutions;
     private final InternalAdditionalData additionalData;
 
->>>>>>> f346825f
     public DefaultProblemDetails(
         String json,
         InternalProblemCategory category,
         InternalLabel label,
         @Nullable InternalDetails details,
         InternalSeverity severity,
-<<<<<<< HEAD
-        InternalAdditionalData additionalData,
-        Throwable exception
-=======
         List<InternalLocation> locations,
         @Nullable InternalDocumentationLink documentationLink,
         List<InternalSolution> solutions,
         InternalAdditionalData additionalData
->>>>>>> f346825f
     ) {
         this.json = json;
         this.category = category;
         this.label = label;
         this.details = details;
         this.severity = severity;
-<<<<<<< HEAD
-        this.additionalData = additionalData;
-        this.exception = exception;
-=======
         this.locations = locations;
         this.documentationLink = documentationLink;
         this.solutions = solutions;
         this.additionalData = additionalData;
->>>>>>> f346825f
     }
     @Override
     public String getJson() {
@@ -116,15 +89,6 @@
     }
 
     @Override
-<<<<<<< HEAD
-    public InternalAdditionalData getAdditionalData() {
-        return additionalData;
-    }
-
-    @Override
-    public Throwable getException() {
-        return exception;
-=======
     public List<InternalLocation> getLocations() {
         return locations;
     }
@@ -143,6 +107,5 @@
     @Override
     public InternalAdditionalData getAdditionalData() {
         return additionalData;
->>>>>>> f346825f
     }
 }