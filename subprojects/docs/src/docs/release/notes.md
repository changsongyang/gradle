## New and noteworthy

Here are the new features introduced in this Gradle release.

### Show task usage details via help task

You can run the help task now with a commandline option '--task' to get detailed usage information for a specific task. The usage information
includes task type, path, description and available commandline options. To get details about the incubating `init` task you can run
`gradle help --task init` which will give you the following output

    Detailed task information for init

    Path
         :init

    Type
         InitBuild (org.gradle.buildinit.tasks.InitBuild)

    Options
         --type     Set type of build to create.

    Description
         Initializes a new Gradle build. [incubating]


## Promoted features

Promoted features are features that were incubating in previous versions of Gradle but are now supported and subject to backwards compatibility.
See the User guide section on the “[Feature Lifecycle](userguide/feature_lifecycle.html)” for more information.

The following are the features that have been promoted in this Gradle release.

<!--
### Example promoted
-->

## Fixed issues

## Deprecations

Features that have become superseded or irrelevant due to the natural evolution of Gradle become *deprecated*, and scheduled to be removed
in the next major Gradle version (Gradle 2.0). See the User guide section on the “[Feature Lifecycle](userguide/feature_lifecycle.html)” for more information.

The following are the newly deprecated items in this Gradle release. If you have concerns about a deprecation, please raise it via the [Gradle Forums](http://forums.gradle.org).

<<<<<<< HEAD
<!--
### Example deprecation
-->
=======
Note that conventional source directories eg: `src/main/cpp` and `src/main/headers` are now only applied if no
source directories are explicitly configured. If you don't define any source directories, the conventions apply.
If you wish to define custom source locations, then _all_ of the source locations must be specified (not just those in
addition to the convention).

### Tooling API supports BuildModel for all Gradle versions

In this release, the `BuildModel` tooling model is now supported for all target Gradle versions supported by the tooling API. Previously,
this model was only available for target Gradle versions 1.8 and later.

## Fixed issues
>>>>>>> 8c0d0889

## Potential breaking changes

### Dependency resolution result produces a graph of components instead of a graph of module versions.

* The dependency resolution result is changed so that it produces a graph of components.
* Various interfaces were renamed to reflect this change:
    * `ResolvedModuleVersionResult` to `ResolvedComponentResult`
    * `ModuleVersionSelectionReason` to `ComponentSelectionReason`
* Renamed methods on `ResolutionResult`:
    * `getAllModuleVersions()` to `getAllComponents()`.
    * `allModuleVersions(Action)` to `allComponents(Action)`.
    * `allModuleVersions(Closure)` to `allComponents(Closure)`.
* Various interface method signatures were changed to return the new component types: `DependencyResult`, `ResolvedComponentResult`, `UnresolvedDependencyResult` and `ResolutionResult`.

## External contributions

We would like to thank the following community members for making contributions to this release of Gradle.

<!--
* [Some person](https://github.com/some-person) - fixed some issue (GRADLE-1234)
-->

We love getting contributions from the Gradle community. For information on contributing, please see [gradle.org/contribute](http://gradle.org/contribute).

## Known issues

Known issues are problems that were discovered post release that are directly related to changes made in this release.<|MERGE_RESOLUTION|>--- conflicted
+++ resolved
@@ -43,11 +43,6 @@
 
 The following are the newly deprecated items in this Gradle release. If you have concerns about a deprecation, please raise it via the [Gradle Forums](http://forums.gradle.org).
 
-<<<<<<< HEAD
-<!--
-### Example deprecation
--->
-=======
 Note that conventional source directories eg: `src/main/cpp` and `src/main/headers` are now only applied if no
 source directories are explicitly configured. If you don't define any source directories, the conventions apply.
 If you wish to define custom source locations, then _all_ of the source locations must be specified (not just those in
@@ -57,9 +52,6 @@
 
 In this release, the `BuildModel` tooling model is now supported for all target Gradle versions supported by the tooling API. Previously,
 this model was only available for target Gradle versions 1.8 and later.
-
-## Fixed issues
->>>>>>> 8c0d0889
 
 ## Potential breaking changes
 
