The Gradle team is excited to announce Gradle @version@.

This release features [1](), [2](), ... [n](), and more.

We would like to thank the following community members for their contributions to this release of Gradle:
[Josh Kasten](https://github.com/jkasten2),
[Marcono1234](https://github.com/Marcono1234),
[mataha](https://github.com/mataha),
[Lieven Vaneeckhaute](https://github.com/denshade),
[kiwi-oss](https://github.com/kiwi-oss),
[Stefan Neuhaus](https://github.com/stefanneuhaus),
[George Thomas](https://github.com/smoothreggae),
[Anja Papatola](https://github.com/apalopta),
[Björn Kautler](https://github.com/Vampire),
[David Burström](https://github.com/davidburstrom),
[Vladimir Sitnikov](https://github.com/vlsi),
[Roland Weisleder](https://github.com/rweisleder),
[Konstantin Gribov](https://github.com/grossws),
[David Op de Beeck](https://github.com/DavidOpDeBeeck),
[aSemy](https://github.com/aSemy),
[Rene Groeschke](https://github.com/breskeby),
[Jonathan Leitschuh](https://github.com/JLLeitschuh),
[Jamie Tanna](https://github.com/jamietanna),
[Xin Wang](https://github.com/scaventz),
[Atsuto Yamashita](https://github.com/att55),
[Taeik Lim](https://github.com/acktsap),
[David Op de Beeck](https://github.com/DavidOpDeBeeck),
[Peter Gafert](https://github.com/codecholeric),
[Alex Landau](https://github.com/AlexLandau),
[Jerry Wiltse](https://github.com/solvingj),
[Tyler Burke](https://github.com/T-A-B)
[Matthew Haughton](https://github.com/3flex)

<!--
Include only their name, impactful features should be called out separately below.
 [Some person](https://github.com/some-person)
-->

## Upgrade instructions

Switch your build to use Gradle @version@ by updating your wrapper:

`./gradlew wrapper --gradle-version=@version@`

See the [Gradle 7.x upgrade guide](userguide/upgrading_version_7.html#changes_@baseVersion@) to learn about deprecations, breaking changes and other considerations when upgrading to Gradle @version@.

For Java, Groovy, Kotlin and Android compatibility, see the [full compatibility notes](userguide/compatibility.html).


<!-- Do not add breaking changes or deprecations here! Add them to the upgrade guide instead. -->

### JVM toolchains improvements

[Java toolchains](userguide/toolchains.html) provide an easy way to declare which Java version your project should be built with.
By default, Gradle will [detect installed JDKs](userguide/toolchains.html#sec:auto_detection) or automatically download new toolchain versions.

#### Checkstyle tasks execute in parallel by default

The [Checkstyle plugin](userguide/checkstyle_plugin.html) now uses the Gradle worker API and JVM toolchains. Checkstyle analysis now runs as an external worker process. Checkstyle tasks may now run in parallel within one project.

In Java projects, Checkstyle will use the same version of Java required by the project. In other types of projects, Checkstyle will use the same version of Java that is used by the Gradle daemon.

### Improved test sources separation in the `eclipse` plugin

The `eclipse` plugin has improved support for [test sources](https://www.eclipse.org/eclipse/news/4.8/jdt.php#jdt-test-sources).
The Eclipse classpath file generated by the plugin has the following changes:

 - Project dependencies defined in test configurations get the `test=true` classpath attribute
 - All source sets and dependencies defined by the JVM Test Suite plugin are also marked as test code by default
 - The `eclipse` plugin DSL exposes properties to configure test sources

```
eclipse {
    classpath {
        testSourceSets = [sourcesSets.test, sourceSets.myTestSourceSet]
        testConfigurations = [configuration.myTestConfiguration]
    }
}
```

Note, that these changes improve the [Buildship](https://eclipse.org/buildship) plugin's project synchronization as well.

See [the documentation](userguide/eclipse_plugin.html#sec:test-sources) for more details.

### Improved Diagnostic Reports for dependency resolution

#### Outgoing Variants

The `outgoingVariants` report has been improved to present information more clearly and consistently:

- New messages when using `--all` and `--variant` options to better describe results (or the lack thereof)
- Classifier printed next to Artifacts if available
- Capabilities, Attributes, Artifacts lists all fully sorted
- Rich Console output coloring improved to highlight important information

See the [OutgoingVariantsReport](dsl/org.gradle.api.tasks.diagnostics.OutgoingVariantsReport.html) DSL reference for more details.

#### Resolvable Configurations

There is a new `resolvableConfigurations` report available which will display information about all configurations in a project which can be resolved.  This report compliments `outgoingVariants` and will include the following information:

- Description, Attributes and (directly) extended Configurations
- A `--recursive` option flag can be set to display all configurations which are extended transitively
- Attributes affected by Compatibility or Disambiguation rules during resolution listed
- A `--configuration` option can limit this report to a single configuration
- A `--all` option flag can be set to include legacy configurations which are both resolvable and consumable, these will be hidden by default
-
See the [ResolvableConfigurations](dsl/org.gradle.api.tasks.diagnostics.ResolvableConfigurations.html) DSL reference for more details.

#### Dependency Insights

[**TO BE ADDED**]

### Description Available on Secondary Variants

When defining secondary variants, there is a new [ConfigurationVariant](javadoc/org/gradle/api/artifacts/ConfigurationVariant.html#getDescription--) method available to supply a note or description for the variant.
These descriptions will be printed by the `outgoingVariants` report and defaults have been added for existing secondary variants produced by the Java plugin.
### Continuous build is responsive on Windows and macOS

Continuous Build allows you to automatically re-execute the build with the same requested tasks when inputs change.
This allows for continuous feedback during development.

Since Java 9, continuous build did not work very well on Windows and macOS.
It could take up to 10 seconds to pick up a change and trigger a build.

Now, continuous build uses the same infrastructure as Gradle's [file system watching](userguide/gradle_daemon.html#sec:daemon_watch_fs) to detect changes.
This means that Gradle picks up changes nearly instantly on all platforms and file systems where file system watching is supported.

For more information see the section on [continuous build](userguide/command_line_interface.html#sec:continuous_build) in the user manual.

### Query a single property with the `properties` task

The built-in `properties` task prints all project properties to the console. Now, the task takes an optional `--property` argument which configures it to display the selected property only.
```
$ gradle properties --property buildFile

> Task :properties

------------------------------------------------------------
Root project 'example-project'
------------------------------------------------------------

buildFile: /path/to/project/build.gradle

BUILD SUCCESSFUL in 550ms
1 actionable task: 1 executed
```

### Support for Java 18

Gradle now supports running on and building with [Java 18](https://openjdk.java.net/projects/jdk/18/).

### Support for Groovy 4

Gradle now supports building software using Groovy 4.0.

### Groovydoc exposes more options
The [`Groovydoc`](dsl/org.gradle.api.tasks.javadoc.Groovydoc.html) task now exposes more options:

- `access`: for controlling the access levels included in the documentation, defaults to `PROTECTED`
- `includeAuthor`: for controlling whether the author is displayed in the documentation, defaults to `false`
- `processScripts`: for controlling whether scripts are included in the documentation, defaults to `true`
- `includeMainForScripts`: for controlling whether a script's `main` method is included in the documentation, defaults to `true`

These defaults are the same as what was previously used, so there should be no changes to the default behavior.

<<<<<<< HEAD
### --show-version (-V) flag

The `-V` flag (long form `--show-version`) instructs Gradle to first print version information and then continue executing any requested tasks.  This is in contrast to the pre-existing `-v` (long form `--version`) flag which prints version information and then immediately exits.

This flag may be useful in CI enviroments to record Gradle version information in the log as part of a single Gradle execution.
=======
### Run a single PMD task on multiple threads

[PMD](https://pmd.github.io/) is a quality analysis tool that runs on the Java source files of your project.

With this version of Gradle, the [`thread` parameter](https://pmd.github.io/latest/pmd_userdocs_tools_ant.html#parameters) it offers is now exposed through the PMD extension and tasks.
This allows configuration of PMD to run its analysis on more than one thread.

See the [documentation](userguide/pmd_plugin.html#sec:pmd_conf_threads) for more information.
>>>>>>> fcf4341f

## Promoted features
Promoted features are features that were incubating in previous versions of Gradle but are now supported and subject to backwards compatibility.
See the User Manual section on the “[Feature Lifecycle](userguide/feature_lifecycle.html)” for more information.

The following are the features that have been promoted in this Gradle release.

- The [TargetJvmEnvironment](javadoc/org/gradle/api/attributes/java/TargetJvmEnvironment.html) interface is now stable.

## Fixed issues

## Known issues

Known issues are problems that were discovered post release that are directly related to changes made in this release.

## External contributions

We love getting contributions from the Gradle community. For information on contributing, please see [gradle.org/contribute](https://gradle.org/contribute).

## Reporting problems

If you find a problem with this release, please file a bug on [GitHub Issues](https://github.com/gradle/gradle/issues) adhering to our issue guidelines.
If you're not sure you're encountering a bug, please use the [forum](https://discuss.gradle.org/c/help-discuss).

We hope you will build happiness with Gradle, and we look forward to your feedback via [Twitter](https://twitter.com/gradle) or on [GitHub](https://github.com/gradle).<|MERGE_RESOLUTION|>--- conflicted
+++ resolved
@@ -164,13 +164,12 @@
 
 These defaults are the same as what was previously used, so there should be no changes to the default behavior.
 
-<<<<<<< HEAD
 ### --show-version (-V) flag
 
 The `-V` flag (long form `--show-version`) instructs Gradle to first print version information and then continue executing any requested tasks.  This is in contrast to the pre-existing `-v` (long form `--version`) flag which prints version information and then immediately exits.
 
 This flag may be useful in CI enviroments to record Gradle version information in the log as part of a single Gradle execution.
-=======
+
 ### Run a single PMD task on multiple threads
 
 [PMD](https://pmd.github.io/) is a quality analysis tool that runs on the Java source files of your project.
@@ -179,7 +178,6 @@
 This allows configuration of PMD to run its analysis on more than one thread.
 
 See the [documentation](userguide/pmd_plugin.html#sec:pmd_conf_threads) for more information.
->>>>>>> fcf4341f
 
 ## Promoted features
 Promoted features are features that were incubating in previous versions of Gradle but are now supported and subject to backwards compatibility.
